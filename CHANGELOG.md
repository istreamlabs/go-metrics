# Changelog
All notable changes to this project will be documented in this file.

The format is based on [Keep a Changelog](http://keepachangelog.com/en/1.0.0/)
and this project adheres to [Semantic Versioning](http://semver.org/spec/v2.0.0.html).

## [Unreleased]

- Update build to test with Go 1.9, drop support for 1.7 since `dep` now
  requires Go 1.8+. Go 1.7 users can still use this library but must manage
  their own dependencies.
<<<<<<< HEAD
- Automatically assign tags to events.
=======
- Add `WithRate(rate float)` to the DataDog client to limit traffic sent to
  the `dogstatsd` daemon. The set rate will be applied to all calls made
  with the returned `Client`.
>>>>>>> 5238649b

## [1.1.0] - 2017-08-01

- Make `RecorderClient` goroutine-safe so that metrics can be written and
  checked concurrently. For example:

  ```go
  package main

  import (
    "sync"
    "github.com/istreamlabs/go-metrics/metrics"
  )

  func main() {
    client := metrics.NewRecorderClient()

    wg := sync.WaitGroup{}
    wg.Add(3)
    for i := 0; i < 3; i++ {
      go func() {
        client.Incr("concurrent.access")
        wg.Done()
      }()
    }
    wg.Wait()
  }
  ```

## [1.0.0] - 2017-07-26

- Make project public on GitHub.<|MERGE_RESOLUTION|>--- conflicted
+++ resolved
@@ -6,16 +6,17 @@
 
 ## [Unreleased]
 
+- Add unreleased items here.
+
+## [1.2.0] - 2018-03-01
+
 - Update build to test with Go 1.9, drop support for 1.7 since `dep` now
   requires Go 1.8+. Go 1.7 users can still use this library but must manage
   their own dependencies.
-<<<<<<< HEAD
-- Automatically assign tags to events.
-=======
 - Add `WithRate(rate float)` to the DataDog client to limit traffic sent to
   the `dogstatsd` daemon. The set rate will be applied to all calls made
   with the returned `Client`.
->>>>>>> 5238649b
+- Automatically assign tags to events.
 
 ## [1.1.0] - 2017-08-01
 
